--- conflicted
+++ resolved
@@ -17,13 +17,8 @@
 val munitCatsEffectVersion      = "1.0.7"
 val refinedVersion              = "0.9.27"
 val grackleVersion              = "0.1.14"
-<<<<<<< HEAD
-val natcchezHttp4sVersion       = "0.2.0"
-val natchezVersion              = "0.1.6"
-=======
 val natcchezHttp4sVersion       = "0.2.1"
 val natchezVersion              = "0.1.5"
->>>>>>> 4f39698c
 val munitVersion                = "0.7.29"
 val disciplineMunitVersion      = "1.0.9"
 val gatlingVersion              = "3.7.3"
