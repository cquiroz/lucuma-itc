val coulombVersion              = "0.5.8"
val catsEffectVersion           = "3.3.12"
val catsTestkitScalaTestVersion = "2.1.5"
val catsVersion                 = "2.7.0"
val catsScalacheckVersion       = "0.3.1"
val catsTimeVersion             = "0.3.4"
val circeVersion                = "0.14.2"
val cirisVersion                = "2.3.2"
val clueVersion                 = "0.22.0"
val http4sVersion               = "0.23.12"
val http4sJdkHttpClientVersion  = "0.5.0"
val fs2Version                  = "3.2.7"
val kindProjectorVersion        = "0.13.2"
<<<<<<< HEAD
val lucumaCoreVersion           = "0.39.0"
val slf4jVersion                = "1.7.35"
=======
val lucumaCoreVersion           = "0.35.0"
val slf4jVersion                = "1.7.36"
>>>>>>> 5390157d
val log4catsVersion             = "2.3.1"
val monocleVersion              = "3.1.0"
val munitCatsEffectVersion      = "1.0.7"
val refinedVersion              = "0.9.29"
val grackleVersion              = "0.1.16"
val natcchezHttp4sVersion       = "0.3.2"
val natchezVersion              = "0.1.6"
val munitVersion                = "0.7.29"
val disciplineMunitVersion      = "1.0.9"
val gatlingVersion              = "3.7.6"

Global / onChangedBuildSource := ReloadOnSourceChanges

addCommandAlias(
  "fixImports",
  "; scalafix OrganizeImports; Test/scalafix OrganizeImports; scalafmtAll"
)

lazy val commonSettings = lucumaGlobalSettings ++ Seq(
  libraryDependencies ++= Seq(
    "org.typelevel" %% "cats-testkit"           % catsVersion                 % "test",
    "org.typelevel" %% "cats-testkit-scalatest" % catsTestkitScalaTestVersion % "test"
  ),
  Test / parallelExecution := false, // tests run fine in parallel but output is nicer this way
  scalacOptions ++= Seq(
    "-Ymacro-annotations",
    "-Ywarn-macros:after"
  )
)

lazy val itc = project
  .in(file("modules/itc"))
  .settings(commonSettings)
  .settings(
    name := "lucuma-itc",
    libraryDependencies ++= Seq(
      "edu.gemini"     %% "lucuma-core"         % lucumaCoreVersion,
      "org.typelevel"  %% "cats-core"           % catsVersion,
      "org.typelevel"  %% "cats-effect"         % catsEffectVersion,
      "org.http4s"     %% "http4s-ember-client" % http4sVersion,
      "org.http4s"     %% "http4s-circe"        % http4sVersion,
      "org.http4s"     %% "http4s-dsl"          % http4sVersion,
      "io.circe"       %% "circe-literal"       % circeVersion,
      "edu.gemini"     %% "clue-model"          % clueVersion,
      "io.circe"       %% "circe-generic"       % circeVersion,
      "org.tpolecat"   %% "natchez-http4s"      % natcchezHttp4sVersion,
      "org.typelevel"  %% "log4cats-slf4j"      % log4catsVersion,
      "com.manyangled" %% "coulomb"             % coulombVersion,
      "com.manyangled" %% "coulomb-cats"        % coulombVersion,
      "org.typelevel"  %% "munit-cats-effect-3" % munitCatsEffectVersion % Test
    )
  )

lazy val service = project
  .in(file("modules/service"))
  .dependsOn(itc)
  .settings(commonSettings)
  .settings(
    name              := "lucuma-itc-service",
    scalacOptions -= "-Vtype-diffs",
    reStart / envVars := Map("ITC_URL" -> "https://gemini-new-itc.herokuapp.com/json"),
    libraryDependencies ++= Seq(
      "edu.gemini"    %% "gsp-graphql-core"    % grackleVersion,
      "edu.gemini"    %% "gsp-graphql-generic" % grackleVersion,
      "edu.gemini"    %% "gsp-graphql-circe"   % grackleVersion,
      "org.tpolecat"  %% "natchez-honeycomb"   % natchezVersion,
      "org.tpolecat"  %% "natchez-log"         % natchezVersion,
      "org.tpolecat"  %% "natchez-http4s"      % natcchezHttp4sVersion,
      "co.fs2"        %% "fs2-core"            % fs2Version,
      "edu.gemini"    %% "lucuma-core"         % lucumaCoreVersion,
      "org.typelevel" %% "cats-core"           % catsVersion,
      "org.typelevel" %% "cats-effect"         % catsEffectVersion,
      "is.cir"        %% "ciris"               % cirisVersion,
      "org.typelevel" %% "log4cats-slf4j"      % log4catsVersion,
      "org.slf4j"      % "slf4j-simple"        % slf4jVersion,
      "org.http4s"    %% "http4s-core"         % http4sVersion,
      "org.http4s"    %% "http4s-blaze-server" % http4sVersion,
      "eu.timepit"    %% "refined"             % refinedVersion,
      "eu.timepit"    %% "refined-cats"        % refinedVersion,
      "org.typelevel" %% "munit-cats-effect-3" % munitCatsEffectVersion % Test
    )
  )
  .enablePlugins(JavaAppPackaging)

lazy val benchmark = project
  .in(file("modules/benchmarks"))
  .enablePlugins(GatlingPlugin)
  .settings(
    libraryDependencies ++= Seq(
      "io.circe"             %% "circe-core"                % circeVersion,
      "io.gatling.highcharts" % "gatling-charts-highcharts" % gatlingVersion % Test,
      "io.gatling"            % "gatling-test-framework"    % gatlingVersion % Test
    )
  )
  .dependsOn(service)<|MERGE_RESOLUTION|>--- conflicted
+++ resolved
@@ -11,13 +11,8 @@
 val http4sJdkHttpClientVersion  = "0.5.0"
 val fs2Version                  = "3.2.7"
 val kindProjectorVersion        = "0.13.2"
-<<<<<<< HEAD
 val lucumaCoreVersion           = "0.39.0"
-val slf4jVersion                = "1.7.35"
-=======
-val lucumaCoreVersion           = "0.35.0"
 val slf4jVersion                = "1.7.36"
->>>>>>> 5390157d
 val log4catsVersion             = "2.3.1"
 val monocleVersion              = "3.1.0"
 val munitCatsEffectVersion      = "1.0.7"
