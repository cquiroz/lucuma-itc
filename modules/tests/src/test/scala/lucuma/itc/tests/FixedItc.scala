--- conflicted
+++ resolved
@@ -32,15 +32,8 @@
     constraints:     ItcObservingConditions,
     signalToNoise:   SignalToNoise,
     signalToNoiseAt: Option[Wavelength]
-<<<<<<< HEAD
   ): IO[LegacyExposureCalculationResult] =
-    LegacyExposureCalculationResult.Success(1.seconds, 10, 10).pure[IO]
-=======
-  ): IO[Itc.CalcResultWithVersion] =
-    Itc
-      .CalcResultWithVersion(Itc.CalcResult.Success(1.seconds, 10, SignalToNoise.fromInt(10).get))
-      .pure[IO]
->>>>>>> 84a19a22
+    LegacyExposureCalculationResult.Success(1.seconds, 10, SignalToNoise.fromInt(10).get).pure[IO]
 
   override def calculateGraph(
     targetProfile: TargetProfile,
