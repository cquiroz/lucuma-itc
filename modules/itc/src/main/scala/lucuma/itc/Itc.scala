// Copyright (c) 2016-2023 Association of Universities for Research in Astronomy, Inc. (AURA)
// For license information see LICENSE or https://opensource.org/licenses/BSD-3-Clause

package lucuma.itc

import cats.data.NonEmptyList
import cats.syntax.all.*
import eu.timepit.refined.types.numeric.PosLong
import io.circe.*
import io.circe.syntax.*
import lucuma.core.math.SignalToNoise
import lucuma.core.math.Wavelength
import lucuma.core.model.NonNegDuration
import lucuma.core.util.Enumerated
import lucuma.itc.encoders.given
import lucuma.itc.legacy.ItcRemoteCcd
import lucuma.itc.search.*

import scala.concurrent.duration.FiniteDuration

trait Itc[F[_]]:

  /**
   * Compute the exposure time and number of exposures required to achieve the desired
   * signal-to-noise under the requested conditions.
   */
  def calculateExposureTime(
    targetProfile:   TargetProfile,
    observingMode:   ObservingMode,
    constraints:     ItcObservingConditions,
    signalToNoise:   SignalToNoise,
    signalToNoiseAt: Option[Wavelength]
  ): F[ExposureTimeResult]

  /**
   * Retrieve the graph data for the given mode and exposureTime and exposures
   */
  def calculateGraph(
    targetProfile: TargetProfile,
    observingMode: ObservingMode,
    constraints:   ItcObservingConditions,
    exposureTime:  NonNegDuration,
    exposures:     PosLong
  ): F[GraphResult]

  /**
   * Calculate the signal to noise from graph data for the given mode and exposureTime and amount of
   * exposures at a specific wavelength
   */
  def calculateSignalToNoise(
    graph:           NonEmptyList[ItcChartGroup],
    signalToNoiseAt: Option[Wavelength]
  ): F[SNCalcResult]

object Itc:

  def apply[F[_]](using ev: Itc[F]): ev.type = ev

<<<<<<< HEAD
  // Contains the result of exposure calculations either success or error
=======
  sealed trait CalcResult extends Product with Serializable {}
  object CalcResult:

    case class Success(
      exposureTime:  FiniteDuration,
      exposures:     Int,
      signalToNoise: SignalToNoise
    ) extends CalcResult
        derives Encoder.AsObject

    /** Object is too bright to be observed in the specified mode. */
    case class SourceTooBright(msg: String) extends CalcResult

    /** Generic calculation error */
    case class CalculationError(msg: String) extends CalcResult

    given Encoder[Itc.CalcResult] = Encoder.instance {
      case f: Itc.CalcResult.Success          =>
        Json.obj(("resultType", Json.fromString("Success"))).deepMerge(f.asJson)
      case Itc.CalcResult.CalculationError(m) =>
        Json.obj(("resultType", Json.fromString("Error")), ("msg", Json.fromString(m)))
      case Itc.CalcResult.SourceTooBright(m)  =>
        Json.obj(("resultType", Json.fromString("Error")),
                 ("msg", Json.fromString(s"Source too bright $m"))
        )
    }

  case class CalcResultWithVersion(result: CalcResult, dataVersion: Option[String] = None)

  case class GraphResult(
    dataVersion: String,
    ccds:        NonEmptyList[ItcCcd],
    charts:      NonEmptyList[ItcChartGroup]
  )

  object GraphResult:
    def fromLegacy(
      dataVersion: String,
      ccds:        NonEmptyList[ItcRemoteCcd],
      charts:      NonEmptyList[ItcChartGroup]
    ): GraphResult = {
      def maxWavelength(chart: ItcChart, seriesDataType: SeriesDataType): List[Wavelength] =
        chart.series
          .filter(_.seriesType === seriesDataType)
          .zip(ccds.toList)
          .map { case (sn, _) =>
            sn.data
              .maxByOption(_._2)
              .map(_._1)
              .flatMap(d => Wavelength.intPicometers.getOption((d * 1000).toInt))
          }
          .flattenOption

      def maxValue(chart: ItcChart, seriesDataType: SeriesDataType): List[Double] =
        chart.series
          .filter(_.seriesType === seriesDataType)
          .zip(ccds.toList)
          .map { case (sn, _) =>
            sn.data
              .maxByOption(_._2)
              .map(_._2)
          }
          .flattenOption

      // Calculate the wavelengths at where the peaks happen
      val calculatedCCDs =
        charts
          .flatMap(_.charts)
          .filter(_.chartType === ChartType.S2NChart)
          .flatMap { chart =>
            val maxFinalAt  = maxWavelength(chart, SeriesDataType.FinalS2NData)
            val maxSignalAt = maxWavelength(chart, SeriesDataType.SingleS2NData)
            val maxFinal    = maxValue(chart, SeriesDataType.FinalS2NData)
            val maxSignal   = maxValue(chart, SeriesDataType.SingleS2NData)

            ccds.zipWithIndex
              .map { (ccd, i) =>
                val finalWV        = maxFinalAt.lift(i)
                val singleWV       = maxSignalAt.lift(i)
                val maxFinalValue  = maxFinal.lift(i)
                val maxSingleValue = maxSignal.lift(i)

                (finalWV, singleWV, maxSingleValue, maxFinalValue).mapN {
                  (maxFinalAt, maxSingleAt, maxSingleValue, maxFinalValue) =>
                    ItcCcd(ccd.singleSNRatio,
                           maxSingleValue,
                           ccd.totalSNRatio,
                           maxFinalValue,
                           maxFinalAt,
                           maxSingleAt,
                           ccd.peakPixelFlux,
                           ccd.wellDepth,
                           ccd.ampGain,
                           ccd.warnings
                    )
                }
              }
              .toList
              .flattenOption
          }
      assert(calculatedCCDs.length === ccds.length)
      GraphResult(dataVersion, NonEmptyList.fromListUnsafe(calculatedCCDs), charts)
    }

  enum SNResultType(val tag: String) derives Enumerated:
    case Success          extends SNResultType("success")
    case SourceTooBright  extends SNResultType("source_too_bright")
    case BelowRange       extends SNResultType("below_range")
    case AboveRange       extends SNResultType("above_range")
    case NoData           extends SNResultType("no_data")
    case CalculationError extends SNResultType("calculation_error")

  sealed trait SNCalcResult extends Product with Serializable {
    def resultType: SNResultType
  }

  object SNCalcResult:
    given Encoder[SNCalcResult] = Encoder.instance { a =>
      Json
        .obj(("resultType", a.resultType.asJson))
        .deepMerge(a match {
          case s @ SNCalcSuccess(_)          => s.asJson
          case _: NoData                     => Json.Null
          case w @ WavelengthAtAboveRange(_) => w.asJson
          case w @ WavelengthAtBelowRange(_) => w.asJson
          case _                             => Json.Null
        })
    }

    case class SNCalcSuccess(
      signalToNoise: SignalToNoise
    ) extends SNCalcResult
        derives Encoder.AsObject {
      val resultType = SNResultType.Success
    }

    case class NoData() extends SNCalcResult {
      val resultType = SNResultType.NoData
    }

    case class WavelengthAtBelowRange(signalToNoiseAt: Wavelength) extends SNCalcResult
        derives Encoder.AsObject {
      val resultType = SNResultType.BelowRange
    }

    case class WavelengthAtAboveRange(signalToNoiseAt: Wavelength) extends SNCalcResult
        derives Encoder.AsObject {
      val resultType = SNResultType.AboveRange
    }

    /** Generic calculation error */
    case class CalculationError(msg: String) extends SNCalcResult derives Encoder.AsObject {
      val resultType = SNResultType.CalculationError
    }
>>>>>>> 84a19a22
<|MERGE_RESOLUTION|>--- conflicted
+++ resolved
@@ -56,161 +56,160 @@
 
   def apply[F[_]](using ev: Itc[F]): ev.type = ev
 
-<<<<<<< HEAD
   // Contains the result of exposure calculations either success or error
-=======
-  sealed trait CalcResult extends Product with Serializable {}
-  object CalcResult:
-
-    case class Success(
-      exposureTime:  FiniteDuration,
-      exposures:     Int,
-      signalToNoise: SignalToNoise
-    ) extends CalcResult
-        derives Encoder.AsObject
-
-    /** Object is too bright to be observed in the specified mode. */
-    case class SourceTooBright(msg: String) extends CalcResult
-
-    /** Generic calculation error */
-    case class CalculationError(msg: String) extends CalcResult
-
-    given Encoder[Itc.CalcResult] = Encoder.instance {
-      case f: Itc.CalcResult.Success          =>
-        Json.obj(("resultType", Json.fromString("Success"))).deepMerge(f.asJson)
-      case Itc.CalcResult.CalculationError(m) =>
-        Json.obj(("resultType", Json.fromString("Error")), ("msg", Json.fromString(m)))
-      case Itc.CalcResult.SourceTooBright(m)  =>
-        Json.obj(("resultType", Json.fromString("Error")),
-                 ("msg", Json.fromString(s"Source too bright $m"))
-        )
-    }
-
-  case class CalcResultWithVersion(result: CalcResult, dataVersion: Option[String] = None)
-
-  case class GraphResult(
-    dataVersion: String,
-    ccds:        NonEmptyList[ItcCcd],
-    charts:      NonEmptyList[ItcChartGroup]
-  )
-
-  object GraphResult:
-    def fromLegacy(
-      dataVersion: String,
-      ccds:        NonEmptyList[ItcRemoteCcd],
-      charts:      NonEmptyList[ItcChartGroup]
-    ): GraphResult = {
-      def maxWavelength(chart: ItcChart, seriesDataType: SeriesDataType): List[Wavelength] =
-        chart.series
-          .filter(_.seriesType === seriesDataType)
-          .zip(ccds.toList)
-          .map { case (sn, _) =>
-            sn.data
-              .maxByOption(_._2)
-              .map(_._1)
-              .flatMap(d => Wavelength.intPicometers.getOption((d * 1000).toInt))
-          }
-          .flattenOption
-
-      def maxValue(chart: ItcChart, seriesDataType: SeriesDataType): List[Double] =
-        chart.series
-          .filter(_.seriesType === seriesDataType)
-          .zip(ccds.toList)
-          .map { case (sn, _) =>
-            sn.data
-              .maxByOption(_._2)
-              .map(_._2)
-          }
-          .flattenOption
-
-      // Calculate the wavelengths at where the peaks happen
-      val calculatedCCDs =
-        charts
-          .flatMap(_.charts)
-          .filter(_.chartType === ChartType.S2NChart)
-          .flatMap { chart =>
-            val maxFinalAt  = maxWavelength(chart, SeriesDataType.FinalS2NData)
-            val maxSignalAt = maxWavelength(chart, SeriesDataType.SingleS2NData)
-            val maxFinal    = maxValue(chart, SeriesDataType.FinalS2NData)
-            val maxSignal   = maxValue(chart, SeriesDataType.SingleS2NData)
-
-            ccds.zipWithIndex
-              .map { (ccd, i) =>
-                val finalWV        = maxFinalAt.lift(i)
-                val singleWV       = maxSignalAt.lift(i)
-                val maxFinalValue  = maxFinal.lift(i)
-                val maxSingleValue = maxSignal.lift(i)
-
-                (finalWV, singleWV, maxSingleValue, maxFinalValue).mapN {
-                  (maxFinalAt, maxSingleAt, maxSingleValue, maxFinalValue) =>
-                    ItcCcd(ccd.singleSNRatio,
-                           maxSingleValue,
-                           ccd.totalSNRatio,
-                           maxFinalValue,
-                           maxFinalAt,
-                           maxSingleAt,
-                           ccd.peakPixelFlux,
-                           ccd.wellDepth,
-                           ccd.ampGain,
-                           ccd.warnings
-                    )
-                }
-              }
-              .toList
-              .flattenOption
-          }
-      assert(calculatedCCDs.length === ccds.length)
-      GraphResult(dataVersion, NonEmptyList.fromListUnsafe(calculatedCCDs), charts)
-    }
-
-  enum SNResultType(val tag: String) derives Enumerated:
-    case Success          extends SNResultType("success")
-    case SourceTooBright  extends SNResultType("source_too_bright")
-    case BelowRange       extends SNResultType("below_range")
-    case AboveRange       extends SNResultType("above_range")
-    case NoData           extends SNResultType("no_data")
-    case CalculationError extends SNResultType("calculation_error")
-
-  sealed trait SNCalcResult extends Product with Serializable {
-    def resultType: SNResultType
-  }
-
-  object SNCalcResult:
-    given Encoder[SNCalcResult] = Encoder.instance { a =>
-      Json
-        .obj(("resultType", a.resultType.asJson))
-        .deepMerge(a match {
-          case s @ SNCalcSuccess(_)          => s.asJson
-          case _: NoData                     => Json.Null
-          case w @ WavelengthAtAboveRange(_) => w.asJson
-          case w @ WavelengthAtBelowRange(_) => w.asJson
-          case _                             => Json.Null
-        })
-    }
-
-    case class SNCalcSuccess(
-      signalToNoise: SignalToNoise
-    ) extends SNCalcResult
-        derives Encoder.AsObject {
-      val resultType = SNResultType.Success
-    }
-
-    case class NoData() extends SNCalcResult {
-      val resultType = SNResultType.NoData
-    }
-
-    case class WavelengthAtBelowRange(signalToNoiseAt: Wavelength) extends SNCalcResult
-        derives Encoder.AsObject {
-      val resultType = SNResultType.BelowRange
-    }
-
-    case class WavelengthAtAboveRange(signalToNoiseAt: Wavelength) extends SNCalcResult
-        derives Encoder.AsObject {
-      val resultType = SNResultType.AboveRange
-    }
-
-    /** Generic calculation error */
-    case class CalculationError(msg: String) extends SNCalcResult derives Encoder.AsObject {
-      val resultType = SNResultType.CalculationError
-    }
->>>>>>> 84a19a22
+// =======
+//   sealed trait CalcResult extends Product with Serializable {}
+//   object CalcResult:
+//
+//     case class Success(
+//       exposureTime:  FiniteDuration,
+//       exposures:     Int,
+//       signalToNoise: SignalToNoise
+//     ) extends CalcResult
+//         derives Encoder.AsObject
+//
+//     /** Object is too bright to be observed in the specified mode. */
+//     case class SourceTooBright(msg: String) extends CalcResult
+//
+//     /** Generic calculation error */
+//     case class CalculationError(msg: String) extends CalcResult
+//
+//     given Encoder[Itc.CalcResult] = Encoder.instance {
+//       case f: Itc.CalcResult.Success          =>
+//         Json.obj(("resultType", Json.fromString("Success"))).deepMerge(f.asJson)
+//       case Itc.CalcResult.CalculationError(m) =>
+//         Json.obj(("resultType", Json.fromString("Error")), ("msg", Json.fromString(m)))
+//       case Itc.CalcResult.SourceTooBright(m)  =>
+//         Json.obj(("resultType", Json.fromString("Error")),
+//                  ("msg", Json.fromString(s"Source too bright $m"))
+//         )
+//     }
+//
+//   case class CalcResultWithVersion(result: CalcResult, dataVersion: Option[String] = None)
+//
+//   case class GraphResult(
+//     dataVersion: String,
+//     ccds:        NonEmptyList[ItcCcd],
+//     charts:      NonEmptyList[ItcChartGroup]
+//   )
+//
+//   object GraphResult:
+//     def fromLegacy(
+//       dataVersion: String,
+//       ccds:        NonEmptyList[ItcRemoteCcd],
+//       charts:      NonEmptyList[ItcChartGroup]
+//     ): GraphResult = {
+//       def maxWavelength(chart: ItcChart, seriesDataType: SeriesDataType): List[Wavelength] =
+//         chart.series
+//           .filter(_.seriesType === seriesDataType)
+//           .zip(ccds.toList)
+//           .map { case (sn, _) =>
+//             sn.data
+//               .maxByOption(_._2)
+//               .map(_._1)
+//               .flatMap(d => Wavelength.intPicometers.getOption((d * 1000).toInt))
+//           }
+//           .flattenOption
+//
+//       def maxValue(chart: ItcChart, seriesDataType: SeriesDataType): List[Double] =
+//         chart.series
+//           .filter(_.seriesType === seriesDataType)
+//           .zip(ccds.toList)
+//           .map { case (sn, _) =>
+//             sn.data
+//               .maxByOption(_._2)
+//               .map(_._2)
+//           }
+//           .flattenOption
+//
+//       // Calculate the wavelengths at where the peaks happen
+//       val calculatedCCDs =
+//         charts
+//           .flatMap(_.charts)
+//           .filter(_.chartType === ChartType.S2NChart)
+//           .flatMap { chart =>
+//             val maxFinalAt  = maxWavelength(chart, SeriesDataType.FinalS2NData)
+//             val maxSignalAt = maxWavelength(chart, SeriesDataType.SingleS2NData)
+//             val maxFinal    = maxValue(chart, SeriesDataType.FinalS2NData)
+//             val maxSignal   = maxValue(chart, SeriesDataType.SingleS2NData)
+//
+//             ccds.zipWithIndex
+//               .map { (ccd, i) =>
+//                 val finalWV        = maxFinalAt.lift(i)
+//                 val singleWV       = maxSignalAt.lift(i)
+//                 val maxFinalValue  = maxFinal.lift(i)
+//                 val maxSingleValue = maxSignal.lift(i)
+//
+//                 (finalWV, singleWV, maxSingleValue, maxFinalValue).mapN {
+//                   (maxFinalAt, maxSingleAt, maxSingleValue, maxFinalValue) =>
+//                     ItcCcd(ccd.singleSNRatio,
+//                            maxSingleValue,
+//                            ccd.totalSNRatio,
+//                            maxFinalValue,
+//                            maxFinalAt,
+//                            maxSingleAt,
+//                            ccd.peakPixelFlux,
+//                            ccd.wellDepth,
+//                            ccd.ampGain,
+//                            ccd.warnings
+//                     )
+//                 }
+//               }
+//               .toList
+//               .flattenOption
+//           }
+//       assert(calculatedCCDs.length === ccds.length)
+//       GraphResult(dataVersion, NonEmptyList.fromListUnsafe(calculatedCCDs), charts)
+//     }
+//
+//   enum SNResultType(val tag: String) derives Enumerated:
+//     case Success          extends SNResultType("success")
+//     case SourceTooBright  extends SNResultType("source_too_bright")
+//     case BelowRange       extends SNResultType("below_range")
+//     case AboveRange       extends SNResultType("above_range")
+//     case NoData           extends SNResultType("no_data")
+//     case CalculationError extends SNResultType("calculation_error")
+//
+//   sealed trait SNCalcResult extends Product with Serializable {
+//     def resultType: SNResultType
+//   }
+//
+//   object SNCalcResult:
+//     given Encoder[SNCalcResult] = Encoder.instance { a =>
+//       Json
+//         .obj(("resultType", a.resultType.asJson))
+//         .deepMerge(a match {
+//           case s @ SNCalcSuccess(_)          => s.asJson
+//           case _: NoData                     => Json.Null
+//           case w @ WavelengthAtAboveRange(_) => w.asJson
+//           case w @ WavelengthAtBelowRange(_) => w.asJson
+//           case _                             => Json.Null
+//         })
+//     }
+//
+//     case class SNCalcSuccess(
+//       signalToNoise: SignalToNoise
+//     ) extends SNCalcResult
+//         derives Encoder.AsObject {
+//       val resultType = SNResultType.Success
+//     }
+//
+//     case class NoData() extends SNCalcResult {
+//       val resultType = SNResultType.NoData
+//     }
+//
+//     case class WavelengthAtBelowRange(signalToNoiseAt: Wavelength) extends SNCalcResult
+//         derives Encoder.AsObject {
+//       val resultType = SNResultType.BelowRange
+//     }
+//
+//     case class WavelengthAtAboveRange(signalToNoiseAt: Wavelength) extends SNCalcResult
+//         derives Encoder.AsObject {
+//       val resultType = SNResultType.AboveRange
+//     }
+//
+//     /** Generic calculation error */
+//     case class CalculationError(msg: String) extends SNCalcResult derives Encoder.AsObject {
+//       val resultType = SNResultType.CalculationError
+//     }
+// >>>>>>> main