// Copyright (c) 2016-2023 Association of Universities for Research in Astronomy, Inc. (AURA)
// For license information see LICENSE or https://opensource.org/licenses/BSD-3-Clause

package lucuma.itc

import algebra.instances.all.given
import cats.*
import cats.data.NonEmptyList
import cats.effect.*
import cats.syntax.all.*
import coulomb.*
import coulomb.ops.algebra.spire.all.given
import coulomb.policy.spire.standard.given
import coulomb.syntax.*
import coulomb.units.si.*
import coulomb.units.si.given
import eu.timepit.refined.refineV
import eu.timepit.refined.numeric.Positive
import eu.timepit.refined.types.numeric.NonNegInt
import eu.timepit.refined.types.numeric.PosInt
import eu.timepit.refined.types.numeric.PosLong
import io.circe.Decoder
import io.circe.syntax.*
import lucuma.core.math.Angle
import lucuma.core.math.SignalToNoise
import lucuma.core.math.Wavelength
import lucuma.core.model.NonNegDuration
import lucuma.itc.Itc
import lucuma.itc.legacy.LocalItc
import lucuma.itc.search.ObservingMode
import lucuma.itc.search.TargetProfile
import lucuma.refined.*
import natchez.Trace
import natchez.http4s.NatchezMiddleware
import org.http4s.*
import org.http4s.circe.*
import org.http4s.dsl.io.*
import org.http4s.syntax.all.*
import org.typelevel.log4cats.Logger

import java.time.Duration
import scala.concurrent.duration.*
import scala.math.*

trait SignalToNoiseCalculation[F[_]: cats.Applicative] { this: Itc[F] =>
  def calculateSignalToNoise(
    graph:           NonEmptyList[ItcChartGroup],
    signalToNoiseAt: Option[Wavelength]
  ): F[SNCalcResult] =
    (for {
      s2nChart     <- graph.flatMap(_.charts).find(_.chartType === ChartType.S2NChart)
      finalS2NData <- s2nChart.series
                        .filter(_.seriesType === SeriesDataType.FinalS2NData)
                        .map(_.data)
                        .flatten
                        .some
    } yield {
<<<<<<< HEAD
      val sorted           = finalS2NData.sortBy(_._1)
      val sn: SNCalcResult = signalToNoiseAt
        .fold(SNCalcResult.SNCalcSuccess(sorted.maxBy(_._2)._2)) { w =>
          val nanos = Wavelength.decimalNanometers.reverseGet(w).doubleValue
          if (nanos < sorted.head._1) SNCalcResult.WavelengthAtBelowRange(w)
          else if (nanos > sorted.last._1) SNCalcResult.WavelengthAtAboveRange(w)
          else
            val sortedList = sorted.toList
            val index      = sortedList.indexWhere(_._1 >= nanos)
            sortedList.lift(index).fold(SNCalcResult.NoData()) { secondPoint =>
              val (w2, s2) = secondPoint
              if (w2 === nanos) {
                SNCalcResult.SNCalcSuccess(s2)
              } else {
                sortedList.lift(index - 1) match
                  case Some((w1, s1)) =>
                    // Linear interpolation
                    val sn = (s1 * (w2 - nanos) + s2 * (nanos - w1)) / (w2 - w1)
                    SNCalcResult.SNCalcSuccess(sn)
                  case _              =>
                    // We are checking the limits before, this shouldn't happen
                    SNCalcResult.NoData()
=======
      def resultFromDouble(d: Double): Itc.SNCalcResult =
        SignalToNoise.FromBigDecimalRounding
          .getOption(d)
          .fold(Itc.SNCalcResult.CalculationError(s"Computed invalid signal-to-noise: $d")) { sn =>
            Itc.SNCalcResult.SNCalcSuccess(sn)
          }

      val sorted               = finalS2NData.sortBy(_._1)
      val sn: Itc.SNCalcResult =
        signalToNoiseAt
          .fold(resultFromDouble(sorted.maxBy(_._2)._2)) { w =>
            val nanos = Wavelength.decimalNanometers.reverseGet(w).doubleValue
            if (nanos < sorted.head._1) Itc.SNCalcResult.WavelengthAtBelowRange(w)
            else if (nanos > sorted.last._1) Itc.SNCalcResult.WavelengthAtAboveRange(w)
            else
              val index = sorted.indexWhere(_._1 >= nanos)
              sorted.lift(index).fold(Itc.SNCalcResult.NoData()) { secondPoint =>
                val (w2, s2) = secondPoint
                if (w2 === nanos) {
                  resultFromDouble(s2)
                } else {
                  sorted.lift(index - 1) match
                    case Some((w1, s1)) =>
                      // Linear interpolation
                      val sn = (s1 * (w2 - nanos) + s2 * (nanos - w1)) / (w2 - w1)
                      resultFromDouble(sn)
                    case _              =>
                      // We are checking the limits before, this shouldn't happen
                      Itc.SNCalcResult.NoData()
                }
>>>>>>> 84a19a22
              }
          }
      sn.pure[F]
    }).getOrElse(SNCalcResult.NoData().pure[F])

}

/** An ITC implementation that calls the OCS2 ITC server remotely. */
object ItcImpl {
  opaque type NumberOfExposures = Int

  val Error400Regex = "<title>Error 400 (.*)</title>".r

  def build[F[_]: MonadThrow: Logger: Trace](itcLocal: LocalItc, dataVersion: String): Itc[F] =
    new Itc[F] with SignalToNoiseCalculation[F] {
      val L = Logger[F]

      def calculateExposureTime(
        targetProfile:   TargetProfile,
        observingMode:   ObservingMode,
        constraints:     ItcObservingConditions,
        signalToNoise:   SignalToNoise,
        signalToNoiseAt: Option[Wavelength]
      ): F[ExposureTimeResult] =
        Trace[F].span("calculate-exposure-time") {
          observingMode match
            case _: ObservingMode.Spectroscopy =>
              signalToNoiseAt match
                case None     =>
                  spectroscopy(targetProfile, observingMode, constraints, signalToNoise, none)
                case Some(at) =>
                  spectroscopySNAt(targetProfile, observingMode, constraints, signalToNoise, at)
            // TODO: imaging
        }

      def calculateGraph(
        targetProfile: TargetProfile,
        observingMode: ObservingMode,
        constraints:   ItcObservingConditions,
        exposureTime:  NonNegDuration,
        exposures:     PosLong
      ): F[GraphResult] =
        observingMode match
          case _: ObservingMode.Spectroscopy =>
            spectroscopyGraph(
              targetProfile,
              observingMode,
              constraints,
              BigDecimal(exposureTime.value.toMillis).withUnit[Millisecond].toUnit[Second],
              exposures.value
            )
          // TODO: imaging

      // Convenience method to compute an OCS2 ITC result for the specified profile/mode.
      def itc(
        targetProfile:    TargetProfile,
        observingMode:    ObservingMode,
        constraints:      ItcObservingConditions,
        exposureDuration: Quantity[BigDecimal, Second],
        exposures:        Int,
        level:            NonNegInt
      ): F[legacy.GraphsRemoteResult] =
        import lucuma.itc.legacy.given
        import lucuma.itc.legacy.*

        Trace[F].span("legacy-itc-query") {
          val request =
            spectroscopyParams(targetProfile,
                               observingMode,
                               exposureDuration.value.toDouble.seconds,
                               constraints,
                               exposures
            ).asJson
          Trace[F].put("itc.query" -> request.spaces2) *>
            Trace[F].put("itc.exposureDuration" -> exposureDuration.value.toInt) *>
            Trace[F].put("itc.exposures" -> exposures) *>
            Trace[F].put("itc.level" -> level.value) *>
            (itcLocal.calculateCharts(request.noSpaces) match {
              case Right(r)  => r.pure[F]
              case Left(msg) =>
                L.warn(s"Upstream error $msg") *>
                  ApplicativeThrow[F].raiseError(new UpstreamException(msg))
            })
        }

      def itcWithSNAt(
        targetProfile: TargetProfile,
        observingMode: ObservingMode,
        constraints:   ItcObservingConditions,
        sigma:         BigDecimal,
        wavelength:    Wavelength
      ): F[legacy.ExposureTimeRemoteResult] =
        import lucuma.itc.legacy.given
        import lucuma.itc.legacy.*

        Trace[F].span("legacy-itc-query") {
          val request =
            spectroscopyWithSNAtParams(targetProfile,
                                       observingMode,
                                       constraints,
                                       sigma,
                                       wavelength
            ).asJson
          Trace[F].put("itc.query"   -> request.spaces2) *>
            Trace[F].put("itc.sigma" -> sigma.toDouble) *>
            Logger[F].info(request.noSpaces) *>
            (itcLocal.calculateExposureTime(request.noSpaces) match {
              case Right(r)  => r.pure[F]
              case Left(msg) =>
                L.warn(s"Upstream 1 error $msg") *>
                  ApplicativeThrow[F].raiseError(new UpstreamException(msg))
            })
        }

      def itcGraph(
        targetProfile:    TargetProfile,
        observingMode:    ObservingMode,
        constraints:      ItcObservingConditions,
        exposureDuration: Quantity[BigDecimal, Second],
        exposures:        Long
      ): F[legacy.GraphsRemoteResult] =
        import lucuma.itc.legacy.given
        import lucuma.itc.legacy.*

        Trace[F].span("legacy-itc-query") {
          val json =
            spectroscopyParams(targetProfile,
                               observingMode,
                               exposureDuration.value.toDouble.seconds,
                               constraints,
                               exposures.toInt
            ).asJson
          Trace[F].put("itc.query" -> json.spaces2) *>
            Trace[F].put("itc.exposureDuration" -> exposureDuration.value.toInt) *>
            Trace[F].put("itc.exposures" -> exposures.toInt) *>
            (itcLocal.calculateCharts(json.noSpaces) match {
              case Right(r)  => r.pure[F]
              case Left(msg) =>
                L.warn(s"Upstream error $msg") *>
                  ApplicativeThrow[F].raiseError(new UpstreamException(msg))
            })
        }

      val MaxIterations = 10

      def spectroscopyGraph(
        targetProfile:    TargetProfile,
        observingMode:    ObservingMode,
        constraints:      ItcObservingConditions,
        exposureDuration: Quantity[BigDecimal, Second],
        exposures:        Long
      ): F[GraphResult] =
        itcGraph(targetProfile, observingMode, constraints, exposureDuration, exposures).map { r =>
          GraphResult.fromLegacy(dataVersion, r.ccds, r.groups)
        }

      /**
       * Compute the exposure time and number of exposures required to achieve the desired
       * signal-to-noise under the requested conditions. Only for spectroscopy modes
       */
      def spectroscopy(
        targetProfile:   TargetProfile,
        observingMode:   ObservingMode,
        constraints:     ItcObservingConditions,
        signalToNoise:   SignalToNoise,
        signalToNoiseAt: Option[Wavelength]
      ): F[ExposureTimeResult] = {
        val startExpTime      = BigDecimal(1200.0).withUnit[Second]
        val numberOfExposures = 1
        val requestedSN       = signalToNoise.toBigDecimal.doubleValue

        // This loops should be necessary only a few times but put a circuit breaker just in case
        def itcStep(
          nExp:       NumberOfExposures,
          oldNExp:    Int,
          expTime:    Quantity[BigDecimal, Second],
          oldExpTime: Quantity[BigDecimal, Second],
          snr:        Double,
          maxTime:    Quantity[BigDecimal, Second],
          s:          legacy.GraphsRemoteResult,
          counter:    NonNegInt
        ): F[ExposureTimeResult] =
          if (snr === 0.0) {
            ApplicativeThrow[F].raiseError(new ItcCalculationError("S/N obtained is 0"))
          } else {
            val totalTime: Quantity[BigDecimal, Second] =
              expTime * nExp.withUnit[1] * pow(requestedSN / snr, 2).withUnit[1]

            val newNExp: BigDecimal = spire.math.ceil((totalTime / maxTime).value)

            val newExpTime: BigDecimal =
              spire.math.ceil((totalTime / newNExp.withUnit[1]).value)

            val next = NonNegInt.from(counter.value + 1).getOrElse(sys.error("Should not happen"))
            L.info(s"Total time: $totalTime maxTime: $maxTime") *>
              L.info(s"Exp time :$newExpTime s/Num exp $newNExp/iteration $counter") *> {
                if (
                  nExp != oldNExp ||
                  ((expTime - oldExpTime) > 1.withUnit[Second] || (oldExpTime - expTime) > 1
                    .withUnit[Second]) &&
                  counter.value < MaxIterations &&
                  newExpTime < (pow(2, 63) - 1)
                ) {
                  itc(targetProfile,
                      observingMode,
                      constraints,
                      newExpTime.withUnit[Second],
                      newNExp.toInt,
                      next
                  )
                    .flatMap { s =>
                      L.debug(s"-> S/N: ${s.maxTotalSNRatio}") *>
                        calculateSignalToNoise(s.groups, signalToNoiseAt).flatMap {
                          case SNCalcResult.SNCalcSuccess(snr) =>
                            itcStep(newNExp.toInt,
                                    nExp,
                                    newExpTime.withUnit[Second],
                                    expTime,
                                    snr.toBigDecimal.doubleValue,
                                    maxTime,
                                    s,
                                    next
                            )
                          case r                               =>
                            ExposureTimeResult.CalculationError(r.toString).pure[F]
                        }
                    }
                } else
<<<<<<< HEAD
                  (refineV[Positive](newNExp.toInt).toOption match
                    case Some(count) =>
                      ExposureTimeResult
                        .ExposureTimeSuccess(newExpTime.toDouble.seconds, count, s.maxTotalSNRatio)
                    case _           => ExposureTimeResult.CalculationError("Negative exposure count")
                  )
=======
                  SignalToNoise.FromBigDecimalRounding
                    .getOption(s.maxTotalSNRatio)
                    .fold(
                      Itc.CalcResult.CalculationError(
                        s"Calculated invalid signal-to-noise: ${s.maxTotalSNRatio}"
                      )
                    ) { sn =>
                      Itc.CalcResult
                        .Success(newExpTime.toDouble.seconds, newNExp.toInt, sn)
                    }
>>>>>>> 84a19a22
                    .pure[F]
                    .widen[ExposureTimeResult]
              }
          }

        L.info(s"Desired S/N $signalToNoise") *>
          L.info(
            s"Target brightness ${targetProfile} at band ${targetProfile.band}"
          ) *>
          Trace[F]
            .span("itc.calctime.spectroscopy") {

<<<<<<< HEAD
              itc(targetProfile,
                  observingMode,
                  constraints,
                  startExpTime,
                  numberOfExposures,
                  1.refined
              )
                .flatMap { r =>
                  val halfWellTime = r.maxWellDepth / 2 / r.maxPeakPixelFlux * startExpTime.value
                  L.info(
                    s"Results CCD wellDepth: ${r.maxWellDepth}, peakPixelFlux: ${r.maxPeakPixelFlux}, totalSNRatio: ${r.maxTotalSNRatio} $halfWellTime"
                  ) *> {
                    if (halfWellTime < 1.0) {
                      val msg = s"Target is too bright. Well half filled in $halfWellTime"
                      L.error(msg) *>
                        ExposureTimeResult
                          .SourceTooBright(halfWellTime)
                          .pure[F]
                          .widen
                    } else {
                      val maxTime = startExpTime.value.min(halfWellTime)
                      calculateSignalToNoise(r.groups, signalToNoiseAt)
                        .flatMap {
                          case SNCalcResult.SNCalcSuccess(snr)        =>
                            itcStep(numberOfExposures,
                                    0,
                                    startExpTime,
                                    BigDecimal(0).withUnit[Second],
                                    snr.toDouble,
                                    maxTime.withUnit[Second],
                                    r,
                                    0.refined
=======
            itc(targetProfile,
                observingMode,
                constraints,
                startExpTime,
                numberOfExposures,
                1.refined
            )
              .flatMap { r =>
                val halfWellTime = r.maxWellDepth / 2 / r.maxPeakPixelFlux * startExpTime.value
                L.info(
                  s"Results CCD wellDepth: ${r.maxWellDepth}, peakPixelFlux: ${r.maxPeakPixelFlux}, totalSNRatio: ${r.maxTotalSNRatio} $halfWellTime"
                ) *> {
                  if (halfWellTime < 1.0) {
                    val msg = s"Target is too bright. Well half filled in $halfWellTime"
                    L.error(msg) *>
                      Itc.CalcResultWithVersion(Itc.CalcResult.SourceTooBright(msg)).pure[F].widen
                  } else {
                    val maxTime = startExpTime.value.min(halfWellTime)
                    calculateSignalToNoise(r.groups, signalToNoiseAt)
                      .flatMap {
                        case Itc.SNCalcResult.SNCalcSuccess(snr)        =>
                          itcStep(numberOfExposures,
                                  0,
                                  startExpTime,
                                  BigDecimal(0).withUnit[Second],
                                  snr.toBigDecimal.doubleValue,
                                  maxTime.withUnit[Second],
                                  r,
                                  0.refined
                          )
                        case Itc.SNCalcResult.WavelengthAtAboveRange(w) =>
                          Itc.CalcResult
                            .CalculationError(
                              f"S/N at ${Wavelength.decimalNanometers.reverseGet(w)}%.0f nm above range"
                            )
                            .pure[F]
                        case Itc.SNCalcResult.WavelengthAtBelowRange(w) =>
                          Itc.CalcResult
                            .CalculationError(
                              f"S/N at ${Wavelength.decimalNanometers.reverseGet(w)}%.0f nm below range"
>>>>>>> 84a19a22
                            )
                          case SNCalcResult.WavelengthAtAboveRange(w) =>
                            ExposureTimeResult
                              .CalculationError(
                                f"S/N at ${Wavelength.decimalNanometers.reverseGet(w)}%.0f nm above range"
                              )
                              .pure[F]
                          case SNCalcResult.WavelengthAtBelowRange(w) =>
                            ExposureTimeResult
                              .CalculationError(
                                f"S/N at ${Wavelength.decimalNanometers.reverseGet(w)}%.0f nm below range"
                              )
                              .pure[F]
                          case r                                      =>
                            ExposureTimeResult.CalculationError(r.toString).pure[F]
                        }
                    }
                  }

                }
            }

      }

      /**
       * Compute the exposure time and number of exposures required to achieve the desired
       * signal-to-noise under the requested conditions. Only for spectroscopy modes
       */
      def spectroscopySNAt(
        targetProfile:   TargetProfile,
        observingMode:   ObservingMode,
        constraints:     ItcObservingConditions,
        signalToNoise:   BigDecimal,
        signalToNoiseAt: Wavelength
      ): F[ExposureTimeResult] = {
        val startExpTime      = BigDecimal(1200.0).withUnit[Second]
        val numberOfExposures = 1
        val requestedSN       = signalToNoise.toDouble

        L.info(s"Desired S/N $signalToNoise") *>
          L.info(
            s"Target brightness ${targetProfile} at band ${targetProfile.band}"
          ) *>
          Trace[F]
            .span("itc.calctime.spectroscopy-exp-time-at") {
              itcWithSNAt(targetProfile, observingMode, constraints, signalToNoise, signalToNoiseAt)
                .flatMap { r =>
                  (refineV[Positive](r.exposureCalculation.exposures).toOption match
                    case Some(exposures) =>
                      ExposureTimeResult
                        .ExposureTimeSuccess(
                          r.exposureCalculation.exposureTime.seconds,
                          exposures,
                          r.exposureCalculation.signalToNoise
                        )
                    case _               => ExposureTimeResult.CalculationError("Negative exposure count")
                  ).pure[F]
                }
            }

      }
    }

}<|MERGE_RESOLUTION|>--- conflicted
+++ resolved
@@ -55,7 +55,13 @@
                         .flatten
                         .some
     } yield {
-<<<<<<< HEAD
+      def resultFromDouble(d: Double): Itc.SNCalcResult =
+        SignalToNoise.FromBigDecimalRounding
+          .getOption(d)
+          .fold(Itc.SNCalcResult.CalculationError(s"Computed invalid signal-to-noise: $d")) { sn =>
+            Itc.SNCalcResult.SNCalcSuccess(sn)
+          }
+
       val sorted           = finalS2NData.sortBy(_._1)
       val sn: SNCalcResult = signalToNoiseAt
         .fold(SNCalcResult.SNCalcSuccess(sorted.maxBy(_._2)._2)) { w =>
@@ -78,40 +84,32 @@
                   case _              =>
                     // We are checking the limits before, this shouldn't happen
                     SNCalcResult.NoData()
-=======
-      def resultFromDouble(d: Double): Itc.SNCalcResult =
-        SignalToNoise.FromBigDecimalRounding
-          .getOption(d)
-          .fold(Itc.SNCalcResult.CalculationError(s"Computed invalid signal-to-noise: $d")) { sn =>
-            Itc.SNCalcResult.SNCalcSuccess(sn)
-          }
-
-      val sorted               = finalS2NData.sortBy(_._1)
-      val sn: Itc.SNCalcResult =
-        signalToNoiseAt
-          .fold(resultFromDouble(sorted.maxBy(_._2)._2)) { w =>
-            val nanos = Wavelength.decimalNanometers.reverseGet(w).doubleValue
-            if (nanos < sorted.head._1) Itc.SNCalcResult.WavelengthAtBelowRange(w)
-            else if (nanos > sorted.last._1) Itc.SNCalcResult.WavelengthAtAboveRange(w)
-            else
-              val index = sorted.indexWhere(_._1 >= nanos)
-              sorted.lift(index).fold(Itc.SNCalcResult.NoData()) { secondPoint =>
-                val (w2, s2) = secondPoint
-                if (w2 === nanos) {
-                  resultFromDouble(s2)
-                } else {
-                  sorted.lift(index - 1) match
-                    case Some((w1, s1)) =>
-                      // Linear interpolation
-                      val sn = (s1 * (w2 - nanos) + s2 * (nanos - w1)) / (w2 - w1)
-                      resultFromDouble(sn)
-                    case _              =>
-                      // We are checking the limits before, this shouldn't happen
-                      Itc.SNCalcResult.NoData()
-                }
->>>>>>> 84a19a22
-              }
-          }
+
+      // val sorted               = finalS2NData.sortBy(_._1)
+      // val sn: Itc.SNCalcResult =
+      //   signalToNoiseAt
+      //     .fold(resultFromDouble(sorted.maxBy(_._2)._2)) { w =>
+      //       val nanos = Wavelength.decimalNanometers.reverseGet(w).doubleValue
+      //       if (nanos < sorted.head._1) Itc.SNCalcResult.WavelengthAtBelowRange(w)
+      //       else if (nanos > sorted.last._1) Itc.SNCalcResult.WavelengthAtAboveRange(w)
+      //       else
+      //         val index = sorted.indexWhere(_._1 >= nanos)
+      //         sorted.lift(index).fold(Itc.SNCalcResult.NoData()) { secondPoint =>
+      //           val (w2, s2) = secondPoint
+      //           if (w2 === nanos) {
+      //             resultFromDouble(s2)
+      //           } else {
+      //             sorted.lift(index - 1) match
+      //               case Some((w1, s1)) =>
+      //                 // Linear interpolation
+      //                 val sn = (s1 * (w2 - nanos) + s2 * (nanos - w1)) / (w2 - w1)
+      //                 resultFromDouble(sn)
+      //               case _              =>
+      //                 // We are checking the limits before, this shouldn't happen
+      //                 Itc.SNCalcResult.NoData()
+      //           }
+      //         }
+      //     }
       sn.pure[F]
     }).getOrElse(SNCalcResult.NoData().pure[F])
 
@@ -338,25 +336,12 @@
                         }
                     }
                 } else
-<<<<<<< HEAD
-                  (refineV[Positive](newNExp.toInt).toOption match
+                  SignalToNoise.FromBigDecimalRounding
+                    .getOption(s.maxTotalSNRatio) match
                     case Some(count) =>
                       ExposureTimeResult
                         .ExposureTimeSuccess(newExpTime.toDouble.seconds, count, s.maxTotalSNRatio)
                     case _           => ExposureTimeResult.CalculationError("Negative exposure count")
-                  )
-=======
-                  SignalToNoise.FromBigDecimalRounding
-                    .getOption(s.maxTotalSNRatio)
-                    .fold(
-                      Itc.CalcResult.CalculationError(
-                        s"Calculated invalid signal-to-noise: ${s.maxTotalSNRatio}"
-                      )
-                    ) { sn =>
-                      Itc.CalcResult
-                        .Success(newExpTime.toDouble.seconds, newNExp.toInt, sn)
-                    }
->>>>>>> 84a19a22
                     .pure[F]
                     .widen[ExposureTimeResult]
               }
@@ -369,7 +354,6 @@
           Trace[F]
             .span("itc.calctime.spectroscopy") {
 
-<<<<<<< HEAD
               itc(targetProfile,
                   observingMode,
                   constraints,
@@ -402,48 +386,6 @@
                                     maxTime.withUnit[Second],
                                     r,
                                     0.refined
-=======
-            itc(targetProfile,
-                observingMode,
-                constraints,
-                startExpTime,
-                numberOfExposures,
-                1.refined
-            )
-              .flatMap { r =>
-                val halfWellTime = r.maxWellDepth / 2 / r.maxPeakPixelFlux * startExpTime.value
-                L.info(
-                  s"Results CCD wellDepth: ${r.maxWellDepth}, peakPixelFlux: ${r.maxPeakPixelFlux}, totalSNRatio: ${r.maxTotalSNRatio} $halfWellTime"
-                ) *> {
-                  if (halfWellTime < 1.0) {
-                    val msg = s"Target is too bright. Well half filled in $halfWellTime"
-                    L.error(msg) *>
-                      Itc.CalcResultWithVersion(Itc.CalcResult.SourceTooBright(msg)).pure[F].widen
-                  } else {
-                    val maxTime = startExpTime.value.min(halfWellTime)
-                    calculateSignalToNoise(r.groups, signalToNoiseAt)
-                      .flatMap {
-                        case Itc.SNCalcResult.SNCalcSuccess(snr)        =>
-                          itcStep(numberOfExposures,
-                                  0,
-                                  startExpTime,
-                                  BigDecimal(0).withUnit[Second],
-                                  snr.toBigDecimal.doubleValue,
-                                  maxTime.withUnit[Second],
-                                  r,
-                                  0.refined
-                          )
-                        case Itc.SNCalcResult.WavelengthAtAboveRange(w) =>
-                          Itc.CalcResult
-                            .CalculationError(
-                              f"S/N at ${Wavelength.decimalNanometers.reverseGet(w)}%.0f nm above range"
-                            )
-                            .pure[F]
-                        case Itc.SNCalcResult.WavelengthAtBelowRange(w) =>
-                          Itc.CalcResult
-                            .CalculationError(
-                              f"S/N at ${Wavelength.decimalNanometers.reverseGet(w)}%.0f nm below range"
->>>>>>> 84a19a22
                             )
                           case SNCalcResult.WavelengthAtAboveRange(w) =>
                             ExposureTimeResult
